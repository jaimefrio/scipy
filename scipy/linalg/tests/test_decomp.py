""" Test functions for linalg.decomp module

"""
__usage__ = """
Build linalg:
  python setup_linalg.py build
Run tests if scipy is installed:
  python -c 'import scipy;scipy.linalg.test()'
Run tests if linalg is not installed:
  python tests/test_decomp.py
"""

import numpy as np
from numpy.testing import TestCase, assert_equal, assert_array_almost_equal, \
        assert_array_equal, assert_raises, assert_, run_module_suite, dec

from scipy.linalg import eig, eigvals, lu, svd, svdvals, cholesky, qr, \
     schur, rsf2csf, lu_solve, lu_factor, solve, diagsvd, hessenberg, rq, \
     eig_banded, eigvals_banded, eigh, eigvalsh, qr_multiply, LinAlgError, \
     qz
from scipy.linalg.flapack import dgbtrf, dgbtrs, zgbtrf, zgbtrs, \
     dsbev, dsbevd, dsbevx, zhbevd, zhbevx

from numpy import array, transpose, sometrue, diag, ones, linalg, \
     argsort, zeros, arange, float32, complex64, dot, conj, identity, \
     ravel, sqrt, iscomplex, shape, sort, conjugate, bmat, sign, \
     asarray, matrix, isfinite, all, ndarray, outer, eye, dtype, empty,\
     triu, tril

from numpy.random import rand, normal, seed

from scipy.linalg._testutils import assert_no_overwrite

# digit precision to use in asserts for different types
DIGITS = {'d':11, 'D':11, 'f':4, 'F':4}

# XXX: This function should be available through numpy.testing
def assert_dtype_equal(act, des):
    if isinstance(act, ndarray):
        act = act.dtype
    else:
        act = dtype(act)

    if isinstance(des, ndarray):
        des = des.dtype
    else:
        des = dtype(des)

    assert_(act == des, 'dtype mismatch: "%s" (should be "%s") ' % (act, des))

# XXX: This function should not be defined here, but somewhere in
#      scipy.linalg namespace
def symrand(dim_or_eigv):
    """Return a random symmetric (Hermitian) matrix.

    If 'dim_or_eigv' is an integer N, return a NxN matrix, with eigenvalues
        uniformly distributed on (-1,1).

    If 'dim_or_eigv' is  1-D real array 'a', return a matrix whose
                      eigenvalues are 'a'.
    """
    if isinstance(dim_or_eigv, int):
        dim = dim_or_eigv
        d = (rand(dim)*2)-1
    elif (isinstance(dim_or_eigv, ndarray) and
          len(dim_or_eigv.shape) == 1):
        dim = dim_or_eigv.shape[0]
        d = dim_or_eigv
    else:
        raise TypeError("input type not supported.")

    v = random_rot(dim)
    h = dot(dot(v.T.conj(), diag(d)), v)
    # to avoid roundoff errors, symmetrize the matrix (again)
    h = 0.5*(h.T+h)
    return h

# XXX: This function should not be defined here, but somewhere in
#      scipy.linalg namespace
def random_rot(dim):
    """Return a random rotation matrix, drawn from the Haar distribution
    (the only uniform distribution on SO(n)).
    The algorithm is described in the paper
    Stewart, G.W., 'The efficient generation of random orthogonal
    matrices with an application to condition estimators', SIAM Journal
    on Numerical Analysis, 17(3), pp. 403-409, 1980.
    For more information see
    http://en.wikipedia.org/wiki/Orthogonal_matrix#Randomization"""
    H = eye(dim)
    D = ones((dim, ))
    for n in range(1, dim):
        x = normal(size=(dim-n+1, ))
        D[n-1] = sign(x[0])
        x[0] -= D[n-1]*sqrt((x*x).sum())
        # Householder transformation

        Hx = eye(dim-n+1) - 2.*outer(x, x)/(x*x).sum()
        mat = eye(dim)
        mat[n-1:,n-1:] = Hx
        H = dot(H, mat)
    # Fix the last sign such that the determinant is 1
    D[-1] = -D.prod()
    H = (D*H.T).T
    return H

def random(size):
    return rand(*size)

class TestEigVals(TestCase):

    def test_simple(self):
        a = [[1,2,3],[1,2,3],[2,5,6]]
        w = eigvals(a)
        exact_w = [(9+sqrt(93))/2,0,(9-sqrt(93))/2]
        assert_array_almost_equal(w,exact_w)

    def test_simple_tr(self):
        a = array([[1,2,3],[1,2,3],[2,5,6]],'d')
        a = transpose(a).copy()
        a = transpose(a)
        w = eigvals(a)
        exact_w = [(9+sqrt(93))/2,0,(9-sqrt(93))/2]
        assert_array_almost_equal(w,exact_w)

    def test_simple_complex(self):
        a = [[1,2,3],[1,2,3],[2,5,6+1j]]
        w = eigvals(a)
        exact_w = [(9+1j+sqrt(92+6j))/2,
                   0,
                   (9+1j-sqrt(92+6j))/2]
        assert_array_almost_equal(w,exact_w)

    def test_check_finite(self):
        a = [[1,2,3],[1,2,3],[2,5,6]]
        w = eigvals(a, check_finite=False)
        exact_w = [(9+sqrt(93))/2,0,(9-sqrt(93))/2]
        assert_array_almost_equal(w,exact_w)

class TestEig(object):

    def test_simple(self):
        a = [[1,2,3],[1,2,3],[2,5,6]]
        w,v = eig(a)
        exact_w = [(9+sqrt(93))/2,0,(9-sqrt(93))/2]
        v0 = array([1,1,(1+sqrt(93)/3)/2])
        v1 = array([3.,0,-1])
        v2 = array([1,1,(1-sqrt(93)/3)/2])
        v0 = v0 / sqrt(dot(v0,transpose(v0)))
        v1 = v1 / sqrt(dot(v1,transpose(v1)))
        v2 = v2 / sqrt(dot(v2,transpose(v2)))
        assert_array_almost_equal(w,exact_w)
        assert_array_almost_equal(v0,v[:,0]*sign(v[0,0]))
        assert_array_almost_equal(v1,v[:,1]*sign(v[0,1]))
        assert_array_almost_equal(v2,v[:,2]*sign(v[0,2]))
        for i in range(3):
            assert_array_almost_equal(dot(a,v[:,i]),w[i]*v[:,i])
        w,v = eig(a,left=1,right=0)
        for i in range(3):
            assert_array_almost_equal(dot(transpose(a),v[:,i]),w[i]*v[:,i])

    def test_simple_complex_eig(self):
        a = [[1,2],[-2,1]]
        w,vl,vr = eig(a,left=1,right=1)
        assert_array_almost_equal(w, array([1+2j, 1-2j]))
        for i in range(2):
            assert_array_almost_equal(dot(a,vr[:,i]),w[i]*vr[:,i])
        for i in range(2):
            assert_array_almost_equal(dot(conjugate(transpose(a)),vl[:,i]),
                                      conjugate(w[i])*vl[:,i])

    def test_simple_complex(self):
        a = [[1,2,3],[1,2,3],[2,5,6+1j]]
        w,vl,vr = eig(a,left=1,right=1)
        for i in range(3):
            assert_array_almost_equal(dot(a,vr[:,i]),w[i]*vr[:,i])
        for i in range(3):
            assert_array_almost_equal(dot(conjugate(transpose(a)),vl[:,i]),
                                      conjugate(w[i])*vl[:,i])

    def _check_gen_eig(self, A, B):
        A, B = asarray(A), asarray(B)
        msg = "\n%r\n%r" % (A, B)
        w, vr = eig(A,B)
        wt = eigvals(A,B)
        val1 = dot(A, vr)
        val2 = dot(B, vr) * w
        res = val1 - val2
        for i in range(res.shape[1]):
            if all(isfinite(res[:, i])):
                assert_array_almost_equal(res[:, i], 0, err_msg=msg)

        assert_array_almost_equal(sort(w[isfinite(w)]), sort(wt[isfinite(wt)]),
                                  err_msg=msg)

    def test_singular(self):
        """Test singular pair"""
        # Example taken from
        # http://www.cs.umu.se/research/nla/singular_pairs/guptri/matlab.html
        A = array(( [22,34,31,31,17], [45,45,42,19,29], [39,47,49,26,34],
            [27,31,26,21,15], [38,44,44,24,30]))
        B = array(( [13,26,25,17,24], [31,46,40,26,37], [26,40,19,25,25],
            [16,25,27,14,23], [24,35,18,21,22]))

        olderr = np.seterr(all='ignore')
        try:
            self._check_gen_eig(A, B)
        finally:
            np.seterr(**olderr)

    def test_falker(self):
        """Test matrices giving some Nan generalized eigen values."""
        M = diag(array(([1,0,3])))
        K = array(([2,-1,-1],[-1,2,-1],[-1,-1,2]))
        D = array(([1,-1,0],[-1,1,0],[0,0,0]))
        Z = zeros((3,3))
        I = identity(3)
        A = bmat([[I,Z],[Z,-K]])
        B = bmat([[Z,I],[M,D]])

        olderr = np.seterr(all='ignore')
        try:
            self._check_gen_eig(A, B)
        finally:
            np.seterr(**olderr)

    def test_bad_geneig(self):
        # Ticket #709 (strange return values from DGGEV)

        def matrices(omega):
            c1 = -9 + omega**2
            c2 = 2*omega
            A = [[1, 0,  0,  0],
                 [0, 1,  0,  0],
                 [0, 0,  c1, 0],
                 [0, 0,  0, c1]]
            B = [[0, 0,  1,   0],
                 [0, 0,  0,   1],
                 [1, 0,  0, -c2],
                 [0, 1, c2,   0]]
            return A, B

        # With a buggy LAPACK, this can fail for different omega on different
        # machines -- so we need to test several values
        olderr = np.seterr(all='ignore')
        try:
            for k in xrange(100):
                A, B = matrices(omega=k*5./100)
                self._check_gen_eig(A, B)
        finally:
            np.seterr(**olderr)

    def test_check_finite(self):
        a = [[1,2,3],[1,2,3],[2,5,6]]
        w,v = eig(a, check_finite=False)
        exact_w = [(9+sqrt(93))/2,0,(9-sqrt(93))/2]
        v0 = array([1,1,(1+sqrt(93)/3)/2])
        v1 = array([3.,0,-1])
        v2 = array([1,1,(1-sqrt(93)/3)/2])
        v0 = v0 / sqrt(dot(v0,transpose(v0)))
        v1 = v1 / sqrt(dot(v1,transpose(v1)))
        v2 = v2 / sqrt(dot(v2,transpose(v2)))
        assert_array_almost_equal(w,exact_w)
        assert_array_almost_equal(v0,v[:,0]*sign(v[0,0]))
        assert_array_almost_equal(v1,v[:,1]*sign(v[0,1]))
        assert_array_almost_equal(v2,v[:,2]*sign(v[0,2]))
        for i in range(3):
            assert_array_almost_equal(dot(a,v[:,i]),w[i]*v[:,i])

    def test_not_square_error(self):
        """Check that passing a non-square array raises a ValueError."""
        A = np.arange(6).reshape(3,2)
        assert_raises(ValueError, eig, A)

    def test_shape_mismatch(self):
        """Check that passing arrays of with different shapes raises a ValueError."""
        A = identity(2)
        B = np.arange(9.0).reshape(3,3)
        assert_raises(ValueError, eig, A, B)
        assert_raises(ValueError, eig, B, A)

class TestEigBanded(TestCase):

    def __init__(self, *args):
        TestCase.__init__(self, *args)

        self.create_bandmat()

    def create_bandmat(self):
        """Create the full matrix `self.fullmat` and
           the corresponding band matrix `self.bandmat`."""
        N  = 10
        self.KL = 2   # number of subdiagonals (below the diagonal)
        self.KU = 2   # number of superdiagonals (above the diagonal)

        # symmetric band matrix
        self.sym_mat = ( diag(1.0*ones(N))
                     +  diag(-1.0*ones(N-1), -1) + diag(-1.0*ones(N-1), 1)
                     + diag(-2.0*ones(N-2), -2) + diag(-2.0*ones(N-2), 2) )

        # hermitian band matrix
        self.herm_mat = ( diag(-1.0*ones(N))
                     + 1j*diag(1.0*ones(N-1), -1) - 1j*diag(1.0*ones(N-1), 1)
                     + diag(-2.0*ones(N-2), -2) + diag(-2.0*ones(N-2), 2) )

        # general real band matrix
        self.real_mat = ( diag(1.0*ones(N))
                     +  diag(-1.0*ones(N-1), -1) + diag(-3.0*ones(N-1), 1)
                     + diag(2.0*ones(N-2), -2) + diag(-2.0*ones(N-2), 2) )

        # general complex band matrix
        self.comp_mat = ( 1j*diag(1.0*ones(N))
                     +  diag(-1.0*ones(N-1), -1) + 1j*diag(-3.0*ones(N-1), 1)
                     + diag(2.0*ones(N-2), -2) + diag(-2.0*ones(N-2), 2) )


        # Eigenvalues and -vectors from linalg.eig
        ew, ev = linalg.eig(self.sym_mat)
        ew = ew.real
        args = argsort(ew)
        self.w_sym_lin = ew[args]
        self.evec_sym_lin = ev[:,args]

        ew, ev = linalg.eig(self.herm_mat)
        ew = ew.real
        args = argsort(ew)
        self.w_herm_lin = ew[args]
        self.evec_herm_lin = ev[:,args]


        # Extract upper bands from symmetric and hermitian band matrices
        # (for use in dsbevd, dsbevx, zhbevd, zhbevx
        #  and their single precision versions)
        LDAB = self.KU + 1
        self.bandmat_sym  = zeros((LDAB, N), dtype=float)
        self.bandmat_herm = zeros((LDAB, N), dtype=complex)
        for i in xrange(LDAB):
            self.bandmat_sym[LDAB-i-1,i:N]  = diag(self.sym_mat, i)
            self.bandmat_herm[LDAB-i-1,i:N] = diag(self.herm_mat, i)


        # Extract bands from general real and complex band matrix
        # (for use in dgbtrf, dgbtrs and their single precision versions)
        LDAB = 2*self.KL + self.KU + 1
        self.bandmat_real = zeros((LDAB, N), dtype=float)
        self.bandmat_real[2*self.KL,:] = diag(self.real_mat)     # diagonal
        for i in xrange(self.KL):
            # superdiagonals
            self.bandmat_real[2*self.KL-1-i,i+1:N]   = diag(self.real_mat, i+1)
            # subdiagonals
            self.bandmat_real[2*self.KL+1+i,0:N-1-i] = diag(self.real_mat,-i-1)

        self.bandmat_comp = zeros((LDAB, N), dtype=complex)
        self.bandmat_comp[2*self.KL,:] = diag(self.comp_mat)     # diagonal
        for i in xrange(self.KL):
            # superdiagonals
            self.bandmat_comp[2*self.KL-1-i,i+1:N]   = diag(self.comp_mat, i+1)
            # subdiagonals
            self.bandmat_comp[2*self.KL+1+i,0:N-1-i] = diag(self.comp_mat,-i-1)

        # absolute value for linear equation system A*x = b
        self.b = 1.0*arange(N)
        self.bc = self.b *(1 + 1j)


    #####################################################################


    def test_dsbev(self):
        """Compare dsbev eigenvalues and eigenvectors with
           the result of linalg.eig."""
        w, evec, info  = dsbev(self.bandmat_sym, compute_v=1)
        evec_ = evec[:,argsort(w)]
        assert_array_almost_equal(sort(w), self.w_sym_lin)
        assert_array_almost_equal(abs(evec_), abs(self.evec_sym_lin))



    def test_dsbevd(self):
        """Compare dsbevd eigenvalues and eigenvectors with
           the result of linalg.eig."""
        w, evec, info = dsbevd(self.bandmat_sym, compute_v=1)
        evec_ = evec[:,argsort(w)]
        assert_array_almost_equal(sort(w), self.w_sym_lin)
        assert_array_almost_equal(abs(evec_), abs(self.evec_sym_lin))



    def test_dsbevx(self):
        """Compare dsbevx eigenvalues and eigenvectors
           with the result of linalg.eig."""
        N,N = shape(self.sym_mat)
        ## Achtung: Argumente 0.0,0.0,range?
        w, evec, num, ifail, info = dsbevx(self.bandmat_sym, 0.0, 0.0, 1, N,
                                       compute_v=1, range=2)
        evec_ = evec[:,argsort(w)]
        assert_array_almost_equal(sort(w), self.w_sym_lin)
        assert_array_almost_equal(abs(evec_), abs(self.evec_sym_lin))


    def test_zhbevd(self):
        """Compare zhbevd eigenvalues and eigenvectors
           with the result of linalg.eig."""
        w, evec, info = zhbevd(self.bandmat_herm, compute_v=1)
        evec_ = evec[:,argsort(w)]
        assert_array_almost_equal(sort(w), self.w_herm_lin)
        assert_array_almost_equal(abs(evec_), abs(self.evec_herm_lin))



    def test_zhbevx(self):
        """Compare zhbevx eigenvalues and eigenvectors
           with the result of linalg.eig."""
        N,N = shape(self.herm_mat)
        ## Achtung: Argumente 0.0,0.0,range?
        w, evec, num, ifail, info = zhbevx(self.bandmat_herm, 0.0, 0.0, 1, N,
                                       compute_v=1, range=2)
        evec_ = evec[:,argsort(w)]
        assert_array_almost_equal(sort(w), self.w_herm_lin)
        assert_array_almost_equal(abs(evec_), abs(self.evec_herm_lin))



    def test_eigvals_banded(self):
        """Compare eigenvalues of eigvals_banded with those of linalg.eig."""
        w_sym = eigvals_banded(self.bandmat_sym)
        w_sym = w_sym.real
        assert_array_almost_equal(sort(w_sym), self.w_sym_lin)

        w_herm = eigvals_banded(self.bandmat_herm)
        w_herm = w_herm.real
        assert_array_almost_equal(sort(w_herm), self.w_herm_lin)

        # extracting eigenvalues with respect to an index range
        ind1 = 2
        ind2 = 6
        w_sym_ind = eigvals_banded(self.bandmat_sym,
                                    select='i', select_range=(ind1, ind2) )
        assert_array_almost_equal(sort(w_sym_ind),
                                  self.w_sym_lin[ind1:ind2+1])
        w_herm_ind = eigvals_banded(self.bandmat_herm,
                                    select='i', select_range=(ind1, ind2) )
        assert_array_almost_equal(sort(w_herm_ind),
                                  self.w_herm_lin[ind1:ind2+1])

        # extracting eigenvalues with respect to a value range
        v_lower = self.w_sym_lin[ind1] - 1.0e-5
        v_upper = self.w_sym_lin[ind2] + 1.0e-5
        w_sym_val = eigvals_banded(self.bandmat_sym,
                                select='v', select_range=(v_lower, v_upper) )
        assert_array_almost_equal(sort(w_sym_val),
                                  self.w_sym_lin[ind1:ind2+1])

        v_lower = self.w_herm_lin[ind1] - 1.0e-5
        v_upper = self.w_herm_lin[ind2] + 1.0e-5
        w_herm_val = eigvals_banded(self.bandmat_herm,
                                select='v', select_range=(v_lower, v_upper) )
        assert_array_almost_equal(sort(w_herm_val),
                                  self.w_herm_lin[ind1:ind2+1])

        w_sym = eigvals_banded(self.bandmat_sym, check_finite=False)
        w_sym = w_sym.real
        assert_array_almost_equal(sort(w_sym), self.w_sym_lin)


    def test_eig_banded(self):
        """Compare eigenvalues and eigenvectors of eig_banded
           with those of linalg.eig. """
        w_sym, evec_sym = eig_banded(self.bandmat_sym)
        evec_sym_ = evec_sym[:,argsort(w_sym.real)]
        assert_array_almost_equal(sort(w_sym), self.w_sym_lin)
        assert_array_almost_equal(abs(evec_sym_), abs(self.evec_sym_lin))

        w_herm, evec_herm = eig_banded(self.bandmat_herm)
        evec_herm_ = evec_herm[:,argsort(w_herm.real)]
        assert_array_almost_equal(sort(w_herm), self.w_herm_lin)
        assert_array_almost_equal(abs(evec_herm_), abs(self.evec_herm_lin))

        # extracting eigenvalues with respect to an index range
        ind1 = 2
        ind2 = 6
        w_sym_ind, evec_sym_ind = eig_banded(self.bandmat_sym,
                                    select='i', select_range=(ind1, ind2) )
        assert_array_almost_equal(sort(w_sym_ind),
                                  self.w_sym_lin[ind1:ind2+1])
        assert_array_almost_equal(abs(evec_sym_ind),
                                  abs(self.evec_sym_lin[:,ind1:ind2+1]) )

        w_herm_ind, evec_herm_ind = eig_banded(self.bandmat_herm,
                                    select='i', select_range=(ind1, ind2) )
        assert_array_almost_equal(sort(w_herm_ind),
                                  self.w_herm_lin[ind1:ind2+1])
        assert_array_almost_equal(abs(evec_herm_ind),
                                  abs(self.evec_herm_lin[:,ind1:ind2+1]) )

        # extracting eigenvalues with respect to a value range
        v_lower = self.w_sym_lin[ind1] - 1.0e-5
        v_upper = self.w_sym_lin[ind2] + 1.0e-5
        w_sym_val, evec_sym_val = eig_banded(self.bandmat_sym,
                                select='v', select_range=(v_lower, v_upper) )
        assert_array_almost_equal(sort(w_sym_val),
                                  self.w_sym_lin[ind1:ind2+1])
        assert_array_almost_equal(abs(evec_sym_val),
                                  abs(self.evec_sym_lin[:,ind1:ind2+1]) )

        v_lower = self.w_herm_lin[ind1] - 1.0e-5
        v_upper = self.w_herm_lin[ind2] + 1.0e-5
        w_herm_val, evec_herm_val = eig_banded(self.bandmat_herm,
                                select='v', select_range=(v_lower, v_upper) )
        assert_array_almost_equal(sort(w_herm_val),
                                  self.w_herm_lin[ind1:ind2+1])
        assert_array_almost_equal(abs(evec_herm_val),
                                  abs(self.evec_herm_lin[:,ind1:ind2+1]) )

        w_sym, evec_sym = eig_banded(self.bandmat_sym, check_finite=False)
        evec_sym_ = evec_sym[:,argsort(w_sym.real)]
        assert_array_almost_equal(sort(w_sym), self.w_sym_lin)
        assert_array_almost_equal(abs(evec_sym_), abs(self.evec_sym_lin))


    def test_dgbtrf(self):
        """Compare dgbtrf  LU factorisation with the LU factorisation result
           of linalg.lu."""
        M,N = shape(self.real_mat)
        lu_symm_band, ipiv, info = dgbtrf(self.bandmat_real, self.KL, self.KU)

        # extract matrix u from lu_symm_band
        u = diag(lu_symm_band[2*self.KL,:])
        for i in xrange(self.KL + self.KU):
            u += diag(lu_symm_band[2*self.KL-1-i,i+1:N], i+1)

        p_lin, l_lin, u_lin = lu(self.real_mat, permute_l=0)
        assert_array_almost_equal(u, u_lin)


    def test_zgbtrf(self):
        """Compare zgbtrf  LU factorisation with the LU factorisation result
           of linalg.lu."""
        M,N = shape(self.comp_mat)
        lu_symm_band, ipiv, info = zgbtrf(self.bandmat_comp, self.KL, self.KU)

        # extract matrix u from lu_symm_band
        u = diag(lu_symm_band[2*self.KL,:])
        for i in xrange(self.KL + self.KU):
            u += diag(lu_symm_band[2*self.KL-1-i,i+1:N], i+1)

        p_lin, l_lin, u_lin =lu(self.comp_mat, permute_l=0)
        assert_array_almost_equal(u, u_lin)



    def test_dgbtrs(self):
        """Compare dgbtrs  solutions for linear equation system  A*x = b
           with solutions of linalg.solve."""

        lu_symm_band, ipiv, info = dgbtrf(self.bandmat_real, self.KL, self.KU)
        y, info = dgbtrs(lu_symm_band, self.KL, self.KU, self.b, ipiv)

        y_lin = linalg.solve(self.real_mat, self.b)
        assert_array_almost_equal(y, y_lin)

    def test_zgbtrs(self):
        """Compare zgbtrs  solutions for linear equation system  A*x = b
           with solutions of linalg.solve."""

        lu_symm_band, ipiv, info = zgbtrf(self.bandmat_comp, self.KL, self.KU)
        y, info = zgbtrs(lu_symm_band, self.KL, self.KU, self.bc, ipiv)

        y_lin = linalg.solve(self.comp_mat, self.bc)
        assert_array_almost_equal(y, y_lin)

def test_eigh():
    DIM = 6
    v = {'dim': (DIM, ),
         'dtype': ('f','d','F','D'),
         'overwrite': (True, False),
         'lower': (True, False),
         'turbo': (True, False),
         'eigvals': (None, (2, DIM-2))}

    for dim in v['dim']:
        for typ in v['dtype']:
            for overwrite in v['overwrite']:
                for turbo in v['turbo']:
                    for eigvals in v['eigvals']:
                        for lower in v['lower']:
                            yield (eigenhproblem_standard,
                                   'ordinary',
                                   dim, typ, overwrite, lower,
                                   turbo, eigvals)
                            yield (eigenhproblem_general,
                                   'general ',
                                   dim, typ, overwrite, lower,
                                   turbo, eigvals)

def _complex_symrand(dim, dtype):
    a1, a2 = symrand(dim), symrand(dim)
    # add antisymmetric matrix as imag part
    a = a1 +1j*(triu(a2)-tril(a2))
    return a.astype(dtype)

def eigenhproblem_standard(desc, dim, dtype,
                           overwrite, lower, turbo,
                           eigvals):
    """Solve a standard eigenvalue problem."""
    if iscomplex(empty(1, dtype=dtype)):
        a = _complex_symrand(dim, dtype)
    else:
        a = symrand(dim).astype(dtype)

    if overwrite:
        a_c = a.copy()
    else:
        a_c = a
    w, z = eigh(a, overwrite_a=overwrite, lower=lower, eigvals=eigvals)
    assert_dtype_equal(z.dtype, dtype)
    w = w.astype(dtype)
    diag_ = diag(dot(z.T.conj(), dot(a_c, z))).real
    assert_array_almost_equal(diag_, w, DIGITS[dtype])

def eigenhproblem_general(desc, dim, dtype,
                          overwrite, lower, turbo,
                          eigvals):
    """Solve a generalized eigenvalue problem."""
    if iscomplex(empty(1, dtype=dtype)):
        a = _complex_symrand(dim, dtype)
        b = _complex_symrand(dim, dtype)+diag([2.1]*dim).astype(dtype)
    else:
        a = symrand(dim).astype(dtype)
        b = symrand(dim).astype(dtype)+diag([2.1]*dim).astype(dtype)

    if overwrite:
        a_c, b_c = a.copy(), b.copy()
    else:
        a_c, b_c = a, b

    w, z = eigh(a, b, overwrite_a=overwrite, lower=lower,
                overwrite_b=overwrite, turbo=turbo, eigvals=eigvals)
    assert_dtype_equal(z.dtype, dtype)
    w = w.astype(dtype)
    diag1_ = diag(dot(z.T.conj(), dot(a_c, z))).real
    assert_array_almost_equal(diag1_, w, DIGITS[dtype])
    diag2_ = diag(dot(z.T.conj(), dot(b_c, z))).real
    assert_array_almost_equal(diag2_, ones(diag2_.shape[0]), DIGITS[dtype])

def test_eigh_integer():
    a = array([[1,2],[2,7]])
    b = array([[3,1],[1,5]])
    w,z = eigh(a)
    w,z = eigh(a,b)

class TestLU(TestCase):

    def __init__(self, *args, **kw):
        TestCase.__init__(self, *args, **kw)

        self.a = array([[1,2,3],[1,2,3],[2,5,6]])
        self.ca = array([[1,2,3],[1,2,3],[2,5j,6]])
        # Those matrices are more robust to detect problems in permutation
        # matrices than the ones above
        self.b = array([[1,2,3],[4,5,6],[7,8,9]])
        self.cb = array([[1j,2j,3j],[4j,5j,6j],[7j,8j,9j]])

        # Reectangular matrices
        self.hrect = array([[1, 2, 3, 4], [5, 6, 7, 8], [9, 10, 12, 12]])
        self.chrect = 1.j * array([[1, 2, 3, 4], [5, 6, 7, 8], [9, 10, 12, 12]])

        self.vrect = array([[1, 2, 3], [4, 5, 6], [7, 8, 9], [10, 12, 12]])
        self.cvrect = 1.j * array([[1, 2, 3], [4, 5, 6], [7, 8, 9], [10, 12, 12]])

        # Medium sizes matrices
        self.med = rand(30, 40)
        self.cmed = rand(30, 40) + 1.j * rand(30, 40)

    def _test_common(self, data):
        p,l,u = lu(data)
        assert_array_almost_equal(dot(dot(p,l),u),data)
        pl,u = lu(data,permute_l=1)
        assert_array_almost_equal(dot(pl,u),data)

    # Simple tests
    def test_simple(self):
        self._test_common(self.a)

    def test_simple_complex(self):
        self._test_common(self.ca)

    def test_simple2(self):
        self._test_common(self.b)

    def test_simple2_complex(self):
        self._test_common(self.cb)

    # rectangular matrices tests
    def test_hrectangular(self):
        self._test_common(self.hrect)

    def test_vrectangular(self):
        self._test_common(self.vrect)

    def test_hrectangular_complex(self):
        self._test_common(self.chrect)

    def test_vrectangular_complex(self):
        self._test_common(self.cvrect)

    # Bigger matrices
    def test_medium1(self):
        """Check lu decomposition on medium size, rectangular matrix."""
        self._test_common(self.med)

    def test_medium1_complex(self):
        """Check lu decomposition on medium size, rectangular matrix."""
        self._test_common(self.cmed)

    def test_check_finite(self):
        p, l, u = lu(self.a, check_finite=False)
        assert_array_almost_equal(dot(dot(p,l),u), self.a)

    def test_simple_known(self):
        # Ticket #1458
        for order in ['C', 'F']:
            A = np.array([[2, 1],[0, 1.]], order=order)
            LU, P = lu_factor(A)
            assert_array_almost_equal(LU, np.array([[2, 1], [0, 1]]))
            assert_array_equal(P, np.array([0, 1]))


class TestLUSingle(TestLU):
    """LU testers for single precision, real and double"""
    def __init__(self, *args, **kw):
        TestLU.__init__(self, *args, **kw)

        self.a = self.a.astype(float32)
        self.ca = self.ca.astype(complex64)
        self.b = self.b.astype(float32)
        self.cb = self.cb.astype(complex64)

        self.hrect = self.hrect.astype(float32)
        self.chrect = self.hrect.astype(complex64)

        self.vrect = self.vrect.astype(float32)
        self.cvrect = self.vrect.astype(complex64)

        self.med = self.vrect.astype(float32)
        self.cmed = self.vrect.astype(complex64)

class TestLUSolve(TestCase):
    def setUp(self):
        seed(1234)

    def test_lu(self):
        a0 = random((10,10))
        b = random((10,))

        for order in ['C', 'F']:
            a = np.array(a0, order=order)

            x1 = solve(a,b)

            lu_a = lu_factor(a)
            x2 = lu_solve(lu_a,b)

            assert_array_almost_equal(x1,x2)

    def test_check_finite(self):
        a = random((10,10))
        b = random((10,))
        x1 = solve(a,b)

        lu_a = lu_factor(a, check_finite=False)
        x2 = lu_solve(lu_a,b, check_finite=False)

        assert_array_almost_equal(x1,x2)

class TestSVD(TestCase):
    def setUp(self):
        seed(1234)

    def test_simple(self):
        a = [[1,2,3],[1,20,3],[2,5,6]]
        for full_matrices in (True, False):
            u,s,vh = svd(a, full_matrices=full_matrices)
            assert_array_almost_equal(dot(transpose(u),u),identity(3))
            assert_array_almost_equal(dot(transpose(vh),vh),identity(3))
            sigma = zeros((u.shape[0],vh.shape[0]),s.dtype.char)
            for i in range(len(s)): sigma[i,i] = s[i]
            assert_array_almost_equal(dot(dot(u,sigma),vh),a)

    def test_simple_singular(self):
        a = [[1,2,3],[1,2,3],[2,5,6]]
        for full_matrices in (True, False):
            u,s,vh = svd(a, full_matrices=full_matrices)
            assert_array_almost_equal(dot(transpose(u),u),identity(3))
            assert_array_almost_equal(dot(transpose(vh),vh),identity(3))
            sigma = zeros((u.shape[0],vh.shape[0]),s.dtype.char)
            for i in range(len(s)): sigma[i,i] = s[i]
            assert_array_almost_equal(dot(dot(u,sigma),vh),a)

    def test_simple_underdet(self):
        a = [[1,2,3],[4,5,6]]
        for full_matrices in (True, False):
            u,s,vh = svd(a, full_matrices=full_matrices)
            assert_array_almost_equal(dot(transpose(u),u),identity(u.shape[0]))
            sigma = zeros((u.shape[0],vh.shape[0]),s.dtype.char)
            for i in range(len(s)): sigma[i,i] = s[i]
            assert_array_almost_equal(dot(dot(u,sigma),vh),a)

    def test_simple_overdet(self):
        a = [[1,2],[4,5],[3,4]]
        for full_matrices in (True, False):
            u,s,vh = svd(a, full_matrices=full_matrices)
            assert_array_almost_equal(dot(transpose(u),u), identity(u.shape[1]))
            assert_array_almost_equal(dot(transpose(vh),vh),identity(2))
            sigma = zeros((u.shape[1],vh.shape[0]),s.dtype.char)
            for i in range(len(s)): sigma[i,i] = s[i]
            assert_array_almost_equal(dot(dot(u,sigma),vh),a)

    def test_random(self):
        n = 20
        m = 15
        for i in range(3):
            for a in [random([n,m]),random([m,n])]:
                for full_matrices in (True, False):
                    u,s,vh = svd(a, full_matrices=full_matrices)
                    assert_array_almost_equal(dot(transpose(u),u),identity(u.shape[1]))
                    assert_array_almost_equal(dot(vh, transpose(vh)),identity(vh.shape[0]))
                    sigma = zeros((u.shape[1],vh.shape[0]),s.dtype.char)
                    for i in range(len(s)): sigma[i,i] = s[i]
                    assert_array_almost_equal(dot(dot(u,sigma),vh),a)

    def test_simple_complex(self):
        a = [[1,2,3],[1,2j,3],[2,5,6]]
        for full_matrices in (True, False):
            u,s,vh = svd(a, full_matrices=full_matrices)
            assert_array_almost_equal(dot(conj(transpose(u)),u),identity(u.shape[1]))
            assert_array_almost_equal(dot(conj(transpose(vh)),vh),identity(vh.shape[0]))
            sigma = zeros((u.shape[0],vh.shape[0]),s.dtype.char)
            for i in range(len(s)): sigma[i,i] = s[i]
            assert_array_almost_equal(dot(dot(u,sigma),vh),a)

    def test_random_complex(self):
        n = 20
        m = 15
        for i in range(3):
            for full_matrices in (True, False):
                for a in [random([n,m]),random([m,n])]:
                    a = a + 1j*random(list(a.shape))
                    u,s,vh = svd(a, full_matrices=full_matrices)
                    assert_array_almost_equal(dot(conj(transpose(u)),u),identity(u.shape[1]))
                    # This fails when [m,n]
                    #assert_array_almost_equal(dot(conj(transpose(vh)),vh),identity(len(vh),dtype=vh.dtype.char))
                    sigma = zeros((u.shape[1],vh.shape[0]),s.dtype.char)
                    for i in range(len(s)): sigma[i,i] = s[i]
                    assert_array_almost_equal(dot(dot(u,sigma),vh),a)

<<<<<<< HEAD
    def test_crash_1580(self):
        sizes = [(13, 23), (30, 50), (60, 100)]
        np.random.seed(1234)
        for sz in sizes:
            for dt in [np.float32, np.float64, np.complex64, np.complex128]:
                a = np.random.rand(*sz).astype(dt)
                # should not crash
                svd(a)
=======
    def test_check_finite(self):
        a = [[1,2,3],[1,20,3],[2,5,6]]
        u,s,vh = svd(a, check_finite=False)
        assert_array_almost_equal(dot(transpose(u),u),identity(3))
        assert_array_almost_equal(dot(transpose(vh),vh),identity(3))
        sigma = zeros((u.shape[0],vh.shape[0]),s.dtype.char)
        for i in range(len(s)): sigma[i,i] = s[i]
        assert_array_almost_equal(dot(dot(u,sigma),vh),a)
>>>>>>> 941b4686

class TestSVDVals(TestCase):

    def test_simple(self):
        a = [[1,2,3],[1,2,3],[2,5,6]]
        s = svdvals(a)
        assert_(len(s) == 3)
        assert_(s[0] >= s[1] >= s[2])

    def test_simple_underdet(self):
        a = [[1,2,3],[4,5,6]]
        s = svdvals(a)
        assert_(len(s) == 2)
        assert_(s[0] >= s[1])

    def test_simple_overdet(self):
        a = [[1,2],[4,5],[3,4]]
        s = svdvals(a)
        assert_(len(s) == 2)
        assert_(s[0] >= s[1])

    def test_simple_complex(self):
        a = [[1,2,3],[1,20,3j],[2,5,6]]
        s = svdvals(a)
        assert_(len(s) == 3)
        assert_(s[0] >= s[1] >= s[2])

    def test_simple_underdet_complex(self):
        a = [[1,2,3],[4,5j,6]]
        s = svdvals(a)
        assert_(len(s) == 2)
        assert_(s[0] >= s[1])

    def test_simple_overdet_complex(self):
        a = [[1,2],[4,5],[3j,4]]
        s = svdvals(a)
        assert_(len(s) == 2)
        assert_(s[0] >= s[1])

    def test_check_finite(self):
        a = [[1,2,3],[1,2,3],[2,5,6]]
        s = svdvals(a, check_finite=False)
        assert_(len(s) == 3)
        assert_(s[0] >= s[1] >= s[2])

class TestDiagSVD(TestCase):

    def test_simple(self):
        assert_array_almost_equal(diagsvd([1,0,0],3,3),[[1,0,0],[0,0,0],[0,0,0]])


class TestQR(TestCase):

    def setUp(self):
        seed(1234)

    def test_simple(self):
        a = [[8,2,3],[2,9,3],[5,3,6]]
        q,r = qr(a)
        assert_array_almost_equal(dot(transpose(q),q),identity(3))
        assert_array_almost_equal(dot(q,r),a)

    def test_simple_left(self):
        a = [[8,2,3],[2,9,3],[5,3,6]]
        q,r = qr(a)
        c = [1, 2, 3]
        qc,r = qr_multiply(a, mode="left", c=c)
        assert_array_almost_equal(dot(q, c), qc[:, 0])
        qc,r = qr_multiply(a, mode="left", c=identity(3))
        assert_array_almost_equal(q, qc)

    def test_simple_right(self):
        a = [[8,2,3],[2,9,3],[5,3,6]]
        q,r = qr(a)
        c = [1, 2, 3]
        qc,r = qr_multiply(a, mode="right", c=c)
        assert_array_almost_equal(dot(c, q), qc[0, :])
        qc,r = qr_multiply(a, mode="right", c=identity(3))
        assert_array_almost_equal(q, qc)

    def test_simple_left(self):
        a = [[8,2,3],[2,9,3],[5,3,6]]
        q,r = qr(a)
        c = [1, 2, 3]
        qc,r2 = qr_multiply(a, c, "left")
        assert_array_almost_equal(dot(q, c), qc)
        assert_array_almost_equal(r, r2)
        qc,r2 = qr_multiply(a, identity(3), "left")
        assert_array_almost_equal(q, qc)

    def test_simple_right(self):
        a = [[8,2,3],[2,9,3],[5,3,6]]
        q,r = qr(a)
        c = [1, 2, 3]
        qc,r2 = qr_multiply(a, c)
        assert_array_almost_equal(dot(c, q), qc)
        assert_array_almost_equal(r, r2)
        qc,r = qr_multiply(a, identity(3))
        assert_array_almost_equal(q, qc)

    def test_simple_pivoting(self):
        a = np.asarray([[8,2,3],[2,9,3],[5,3,6]])
        q,r,p = qr(a, pivoting=True)
        d = abs(diag(r))
        assert_(all(d[1:] <= d[:-1]))
        assert_array_almost_equal(dot(transpose(q),q),identity(3))
        assert_array_almost_equal(dot(q,r),a[:,p])
        q2,r2 = qr(a[:,p])
        assert_array_almost_equal(q,q2)
        assert_array_almost_equal(r,r2)

    def test_simple_left_pivoting(self):
        a = [[8,2,3],[2,9,3],[5,3,6]]
        q,r,jpvt = qr(a, pivoting=True)
        c = [1, 2, 3]
        qc,r,jpvt = qr_multiply(a, c, "left", True)
        assert_array_almost_equal(dot(q, c), qc)

    def test_simple_right_pivoting(self):
        a = [[8,2,3],[2,9,3],[5,3,6]]
        q,r,jpvt = qr(a, pivoting=True)
        c = [1, 2, 3]
        qc,r,jpvt = qr_multiply(a, c, pivoting=True)
        assert_array_almost_equal(dot(c, q), qc)

    def test_simple_trap(self):
        a = [[8,2,3],[2,9,3]]
        q,r = qr(a)
        assert_array_almost_equal(dot(transpose(q),q),identity(2))
        assert_array_almost_equal(dot(q,r),a)

    def test_simple_trap_pivoting(self):
        a = np.asarray([[8,2,3],[2,9,3]])
        q,r,p = qr(a, pivoting=True)
        d = abs(diag(r))
        assert_(all(d[1:] <= d[:-1]))
        assert_array_almost_equal(dot(transpose(q),q),identity(2))
        assert_array_almost_equal(dot(q,r),a[:,p])
        q2,r2 = qr(a[:,p])
        assert_array_almost_equal(q,q2)
        assert_array_almost_equal(r,r2)

    def test_simple_tall(self):
        # full version
        a = [[8,2],[2,9],[5,3]]
        q,r = qr(a)
        assert_array_almost_equal(dot(transpose(q),q),identity(3))
        assert_array_almost_equal(dot(q,r),a)

    def test_simple_tall_pivoting(self):
        # full version pivoting
        a = np.asarray([[8,2],[2,9],[5,3]])
        q,r,p = qr(a, pivoting=True)
        d = abs(diag(r))
        assert_(all(d[1:] <= d[:-1]))
        assert_array_almost_equal(dot(transpose(q),q),identity(3))
        assert_array_almost_equal(dot(q,r),a[:,p])
        q2,r2 = qr(a[:,p])
        assert_array_almost_equal(q,q2)
        assert_array_almost_equal(r,r2)

    def test_simple_tall_e(self):
        # economy version
        a = [[8,2],[2,9],[5,3]]
        q,r = qr(a, mode='economic')
        assert_array_almost_equal(dot(transpose(q),q),identity(2))
        assert_array_almost_equal(dot(q,r),a)
        assert_equal(q.shape, (3,2))
        assert_equal(r.shape, (2,2))

    def test_simple_tall_e_pivoting(self):
        # economy version pivoting
        a = np.asarray([[8,2],[2,9],[5,3]])
        q,r,p = qr(a, pivoting=True, mode='economic')
        d = abs(diag(r))
        assert_(all(d[1:] <= d[:-1]))
        assert_array_almost_equal(dot(transpose(q),q),identity(2))
        assert_array_almost_equal(dot(q,r),a[:,p])
        q2,r2 = qr(a[:,p], mode='economic')
        assert_array_almost_equal(q,q2)
        assert_array_almost_equal(r,r2)

    def test_simple_tall_left(self):
        a = [[8,2],[2,9],[5,3]]
        q,r = qr(a, mode="economic")
        c = [1, 2]
        qc,r2 = qr_multiply(a, c, "left")
        assert_array_almost_equal(dot(q, c), qc)
        assert_array_almost_equal(r, r2)
        c = array([1,2,0])
        qc,r2 = qr_multiply(a, c, "left", overwrite_c=True)
        assert_array_almost_equal(dot(q, c[:2]), qc)
        qc,r = qr_multiply(a, identity(2), "left")
        assert_array_almost_equal(qc, q)

    def test_simple_tall_left_pivoting(self):
        a = [[8,2],[2,9],[5,3]]
        q,r,jpvt = qr(a, mode="economic", pivoting=True)
        c = [1, 2]
        qc,r,kpvt = qr_multiply(a, c, "left", True)
        assert_array_equal(jpvt, kpvt)
        assert_array_almost_equal(dot(q, c), qc)
        qc,r,jpvt = qr_multiply(a, identity(2), "left", True)
        assert_array_almost_equal(qc, q)

    def test_simple_tall_right(self):
        a = [[8,2],[2,9],[5,3]]
        q,r = qr(a, mode="economic")
        c = [1, 2, 3]
        cq,r2 = qr_multiply(a, c)
        assert_array_almost_equal(dot(c, q), cq)
        assert_array_almost_equal(r, r2)
        cq,r = qr_multiply(a, identity(3))
        assert_array_almost_equal(cq, q)

    def test_simple_tall_right_pivoting(self):
        a = [[8,2],[2,9],[5,3]]
        q,r,jpvt = qr(a, pivoting=True, mode="economic")
        c = [1, 2, 3]
        cq,r,jpvt = qr_multiply(a, c, pivoting=True)
        assert_array_almost_equal(dot(c, q), cq)
        cq,r,jpvt = qr_multiply(a, identity(3), pivoting=True)
        assert_array_almost_equal(cq, q)

    def test_simple_fat(self):
        # full version
        a = [[8,2,5],[2,9,3]]
        q,r = qr(a)
        assert_array_almost_equal(dot(transpose(q),q),identity(2))
        assert_array_almost_equal(dot(q,r),a)
        assert_equal(q.shape, (2,2))
        assert_equal(r.shape, (2,3))

    def test_simple_fat_pivoting(self):
        # full version pivoting
        a = np.asarray([[8,2,5],[2,9,3]])
        q,r,p = qr(a, pivoting=True)
        d = abs(diag(r))
        assert_(all(d[1:] <= d[:-1]))
        assert_array_almost_equal(dot(transpose(q),q),identity(2))
        assert_array_almost_equal(dot(q,r),a[:,p])
        assert_equal(q.shape, (2,2))
        assert_equal(r.shape, (2,3))
        q2,r2 = qr(a[:,p])
        assert_array_almost_equal(q,q2)
        assert_array_almost_equal(r,r2)

    def test_simple_fat_e(self):
        # economy version
        a = [[8,2,3],[2,9,5]]
        q,r = qr(a, mode='economic')
        assert_array_almost_equal(dot(transpose(q),q),identity(2))
        assert_array_almost_equal(dot(q,r),a)
        assert_equal(q.shape, (2,2))
        assert_equal(r.shape, (2,3))

    def test_simple_fat_e_pivoting(self):
        # economy version pivoting
        a = np.asarray([[8,2,3],[2,9,5]])
        q,r,p = qr(a, pivoting=True, mode='economic')
        d = abs(diag(r))
        assert_(all(d[1:] <= d[:-1]))
        assert_array_almost_equal(dot(transpose(q),q),identity(2))
        assert_array_almost_equal(dot(q,r),a[:,p])
        assert_equal(q.shape, (2,2))
        assert_equal(r.shape, (2,3))
        q2,r2 = qr(a[:,p], mode='economic')
        assert_array_almost_equal(q,q2)
        assert_array_almost_equal(r,r2)

    def test_simple_fat_left(self):
        a = [[8,2,3],[2,9,5]]
        q,r = qr(a, mode="economic")
        c = [1, 2]
        qc,r2 = qr_multiply(a, c, "left")
        assert_array_almost_equal(dot(q, c), qc)
        assert_array_almost_equal(r, r2)
        qc,r = qr_multiply(a, identity(2), "left")
        assert_array_almost_equal(qc, q)

    def test_simple_fat_left_pivoting(self):
        a = [[8,2,3],[2,9,5]]
        q,r,jpvt = qr(a, mode="economic", pivoting=True)
        c = [1, 2]
        qc,r,jpvt = qr_multiply(a, c, "left", True)
        assert_array_almost_equal(dot(q, c), qc)
        qc,r,jpvt = qr_multiply(a, identity(2), "left", True)
        assert_array_almost_equal(qc, q)

    def test_simple_fat_right(self):
        a = [[8,2,3],[2,9,5]]
        q,r = qr(a, mode="economic")
        c = [1, 2]
        cq,r2 = qr_multiply(a, c)
        assert_array_almost_equal(dot(c, q), cq)
        assert_array_almost_equal(r, r2)
        cq,r = qr_multiply(a, identity(2))
        assert_array_almost_equal(cq, q)

    def test_simple_fat_right_pivoting(self):
        a = [[8,2,3],[2,9,5]]
        q,r,jpvt = qr(a, pivoting=True, mode="economic")
        c = [1, 2]
        cq,r,jpvt = qr_multiply(a, c, pivoting=True)
        assert_array_almost_equal(dot(c, q), cq)
        cq,r,jpvt = qr_multiply(a, identity(2), pivoting=True)
        assert_array_almost_equal(cq, q)

    def test_simple_complex(self):
        a = [[3,3+4j,5],[5,2,2+7j],[3,2,7]]
        q,r = qr(a)
        assert_array_almost_equal(dot(conj(transpose(q)),q),identity(3))
        assert_array_almost_equal(dot(q,r),a)

    def test_simple_complex_left(self):
        a = [[3,3+4j,5],[5,2,2+7j],[3,2,7]]
        q,r = qr(a)
        c = [1, 2, 3+4j]
        qc,r = qr_multiply(a, c, "left")
        assert_array_almost_equal(dot(q, c), qc)
        qc,r = qr_multiply(a, identity(3), "left")
        assert_array_almost_equal(q, qc)

    def test_simple_complex_right(self):
        a = [[3,3+4j,5],[5,2,2+7j],[3,2,7]]
        q,r = qr(a)
        c = [1, 2, 3+4j]
        qc,r = qr_multiply(a, c)
        assert_array_almost_equal(dot(c, q), qc)
        qc,r = qr_multiply(a, identity(3))
        assert_array_almost_equal(q, qc)

    def test_simple_tall_complex_left(self):
        a = [[8,2+3j],[2,9],[5+7j,3]]
        q,r = qr(a, mode="economic")
        c = [1, 2+2j]
        qc,r2 = qr_multiply(a, c, "left")
        assert_array_almost_equal(dot(q, c), qc)
        assert_array_almost_equal(r, r2)
        c = array([1,2,0])
        qc,r2 = qr_multiply(a, c, "left", overwrite_c=True)
        assert_array_almost_equal(dot(q, c[:2]), qc)
        qc,r = qr_multiply(a, identity(2), "left")
        assert_array_almost_equal(qc, q)

    def test_simple_complex_left_conjugate(self):
        a = [[3,3+4j,5],[5,2,2+7j],[3,2,7]]
        q,r = qr(a)
        c = [1, 2, 3+4j]
        qc,r = qr_multiply(a, c, "left", conjugate=True)
        assert_array_almost_equal(dot(q.conjugate(), c), qc)

    def test_simple_complex_tall_left_conjugate(self):
        a = [[3,3+4j],[5,2+2j],[3,2]]
        q,r = qr(a, mode='economic')
        c = [1, 3+4j]
        qc,r = qr_multiply(a, c, "left", conjugate=True)
        assert_array_almost_equal(dot(q.conjugate(), c), qc)

    def test_simple_complex_right_conjugate(self):
        a = [[3,3+4j,5],[5,2,2+7j],[3,2,7]]
        q,r = qr(a)
        c = [1, 2, 3+4j]
        qc,r = qr_multiply(a, c, conjugate=True)
        assert_array_almost_equal(dot(c, q.conjugate()), qc)

    def test_simple_complex_pivoting(self):
        a = np.asarray([[3,3+4j,5],[5,2,2+7j],[3,2,7]])
        q,r,p = qr(a, pivoting=True)
        d = abs(diag(r))
        assert_(all(d[1:] <= d[:-1]))
        assert_array_almost_equal(dot(conj(transpose(q)),q),identity(3))
        assert_array_almost_equal(dot(q,r),a[:,p])
        q2,r2 = qr(a[:,p])
        assert_array_almost_equal(q,q2)
        assert_array_almost_equal(r,r2)

    def test_simple_complex_left_pivoting(self):
        a = np.asarray([[3,3+4j,5],[5,2,2+7j],[3,2,7]])
        q,r,jpvt = qr(a, pivoting=True)
        c = [1, 2, 3+4j]
        qc,r,jpvt = qr_multiply(a, c, "left", True)
        assert_array_almost_equal(dot(q, c), qc)

    def test_simple_complex_right_pivoting(self):
        a = np.asarray([[3,3+4j,5],[5,2,2+7j],[3,2,7]])
        q,r,jpvt = qr(a, pivoting=True)
        c = [1, 2, 3+4j]
        qc,r,jpvt = qr_multiply(a, c, pivoting=True)
        assert_array_almost_equal(dot(c, q), qc)

    def test_random(self):
        n = 20
        for k in range(2):
            a = random([n,n])
            q,r = qr(a)
            assert_array_almost_equal(dot(transpose(q),q),identity(n))
            assert_array_almost_equal(dot(q,r),a)

    def test_random_left(self):
        n = 20
        for k in range(2):
            a = random([n,n])
            q,r = qr(a)
            c = random([n])
            qc,r = qr_multiply(a, c, "left")
            assert_array_almost_equal(dot(q, c), qc)
            qc,r = qr_multiply(a, identity(n), "left")
            assert_array_almost_equal(q, qc)

    def test_random_right(self):
        n = 20
        for k in range(2):
            a = random([n,n])
            q,r = qr(a)
            c = random([n])
            cq,r = qr_multiply(a, c)
            assert_array_almost_equal(dot(c, q), cq)
            cq,r = qr_multiply(a, identity(n))
            assert_array_almost_equal(q, cq)

    def test_random_pivoting(self):
        n = 20
        for k in range(2):
            a = random([n,n])
            q,r,p = qr(a, pivoting=True)
            d = abs(diag(r))
            assert_(all(d[1:] <= d[:-1]))
            assert_array_almost_equal(dot(transpose(q),q),identity(n))
            assert_array_almost_equal(dot(q,r),a[:,p])
            q2,r2 = qr(a[:,p])
            assert_array_almost_equal(q,q2)
            assert_array_almost_equal(r,r2)

    def test_random_tall(self):
        # full version
        m = 200
        n = 100
        for k in range(2):
            a = random([m,n])
            q,r = qr(a)
            assert_array_almost_equal(dot(transpose(q),q),identity(m))
            assert_array_almost_equal(dot(q,r),a)

    def test_random_tall_left(self):
        # full version
        m = 200
        n = 100
        for k in range(2):
            a = random([m,n])
            q,r = qr(a, mode="economic")
            c = random([n])
            qc,r = qr_multiply(a, c, "left")
            assert_array_almost_equal(dot(q, c), qc)
            qc,r = qr_multiply(a, identity(n), "left")
            assert_array_almost_equal(qc, q)

    def test_random_tall_right(self):
        # full version
        m = 200
        n = 100
        for k in range(2):
            a = random([m,n])
            q,r = qr(a, mode="economic")
            c = random([m])
            cq,r = qr_multiply(a, c)
            assert_array_almost_equal(dot(c, q), cq)
            cq,r = qr_multiply(a, identity(m))
            assert_array_almost_equal(cq, q)

    def test_random_tall_pivoting(self):
        # full version pivoting
        m = 200
        n = 100
        for k in range(2):
            a = random([m,n])
            q,r,p = qr(a, pivoting=True)
            d = abs(diag(r))
            assert_(all(d[1:] <= d[:-1]))
            assert_array_almost_equal(dot(transpose(q),q),identity(m))
            assert_array_almost_equal(dot(q,r),a[:,p])
            q2,r2 = qr(a[:,p])
            assert_array_almost_equal(q,q2)
            assert_array_almost_equal(r,r2)

    def test_random_tall_e(self):
        # economy version
        m = 200
        n = 100
        for k in range(2):
            a = random([m,n])
            q,r = qr(a, mode='economic')
            assert_array_almost_equal(dot(transpose(q),q),identity(n))
            assert_array_almost_equal(dot(q,r),a)
            assert_equal(q.shape, (m,n))
            assert_equal(r.shape, (n,n))

    def test_random_tall_e_pivoting(self):
        # economy version pivoting
        m = 200
        n = 100
        for k in range(2):
            a = random([m,n])
            q,r,p = qr(a, pivoting=True, mode='economic')
            d = abs(diag(r))
            assert_(all(d[1:] <= d[:-1]))
            assert_array_almost_equal(dot(transpose(q),q),identity(n))
            assert_array_almost_equal(dot(q,r),a[:,p])
            assert_equal(q.shape, (m,n))
            assert_equal(r.shape, (n,n))
            q2,r2 = qr(a[:,p], mode='economic')
            assert_array_almost_equal(q,q2)
            assert_array_almost_equal(r,r2)

    def test_random_trap(self):
        m = 100
        n = 200
        for k in range(2):
            a = random([m,n])
            q,r = qr(a)
            assert_array_almost_equal(dot(transpose(q),q),identity(m))
            assert_array_almost_equal(dot(q,r),a)

    def test_random_trap_pivoting(self):
        m = 100
        n = 200
        for k in range(2):
            a = random([m,n])
            q,r,p = qr(a, pivoting=True)
            d = abs(diag(r))
            assert_(all(d[1:] <= d[:-1]))
            assert_array_almost_equal(dot(transpose(q),q),identity(m))
            assert_array_almost_equal(dot(q,r),a[:,p])
            q2,r2 = qr(a[:,p])
            assert_array_almost_equal(q,q2)
            assert_array_almost_equal(r,r2)

    def test_random_complex(self):
        n = 20
        for k in range(2):
            a = random([n,n])+1j*random([n,n])
            q,r = qr(a)
            assert_array_almost_equal(dot(conj(transpose(q)),q),identity(n))
            assert_array_almost_equal(dot(q,r),a)

    def test_random_complex_left(self):
        n = 20
        for k in range(2):
            a = random([n,n])+1j*random([n,n])
            q,r = qr(a)
            c = random([n])+1j*random([n])
            qc,r = qr_multiply(a, c, "left")
            assert_array_almost_equal(dot(q, c), qc)
            qc,r = qr_multiply(a, identity(n), "left")
            assert_array_almost_equal(q, qc)

    def test_random_complex_right(self):
        n = 20
        for k in range(2):
            a = random([n,n])+1j*random([n,n])
            q,r = qr(a)
            c = random([n])+1j*random([n])
            cq,r = qr_multiply(a, c)
            assert_array_almost_equal(dot(c, q), cq)
            cq,r = qr_multiply(a, identity(n))
            assert_array_almost_equal(q, cq)

    def test_random_complex_pivoting(self):
        n = 20
        for k in range(2):
            a = random([n,n])+1j*random([n,n])
            q,r,p = qr(a, pivoting=True)
            d = abs(diag(r))
            assert_(all(d[1:] <= d[:-1]))
            assert_array_almost_equal(dot(conj(transpose(q)),q),identity(n))
            assert_array_almost_equal(dot(q,r),a[:,p])
            q2,r2 = qr(a[:,p])
            assert_array_almost_equal(q,q2)
            assert_array_almost_equal(r,r2)

    def test_check_finite(self):
        a = [[8,2,3],[2,9,3],[5,3,6]]
        q,r = qr(a, check_finite=False)
        assert_array_almost_equal(dot(transpose(q),q),identity(3))
        assert_array_almost_equal(dot(q,r),a)

class TestRQ(TestCase):

    def setUp(self):
        seed(1234)

    def test_simple(self):
        a = [[8,2,3],[2,9,3],[5,3,6]]
        r,q = rq(a)
        assert_array_almost_equal(dot(q, transpose(q)),identity(3))
        assert_array_almost_equal(dot(r,q),a)

    def test_r(self):
        a = [[8,2,3],[2,9,3],[5,3,6]]
        r,q = rq(a)
        r2 = rq(a, mode='r')
        assert_array_almost_equal(r, r2)

    def test_random(self):
        n = 20
        for k in range(2):
            a = random([n,n])
            r,q = rq(a)
            assert_array_almost_equal(dot(q, transpose(q)),identity(n))
            assert_array_almost_equal(dot(r,q),a)

    def test_simple_trap(self):
        a = [[8,2,3],[2,9,3]]
        r,q = rq(a)
        assert_array_almost_equal(dot(transpose(q),q),identity(3))
        assert_array_almost_equal(dot(r,q),a)

    def test_simple_tall(self):
        a = [[8,2],[2,9],[5,3]]
        r,q = rq(a)
        assert_array_almost_equal(dot(transpose(q),q),identity(2))
        assert_array_almost_equal(dot(r,q),a)

    def test_simple_fat(self):
        a = [[8,2,5],[2,9,3]]
        r,q = rq(a)
        assert_array_almost_equal(dot(transpose(q),q),identity(3))
        assert_array_almost_equal(dot(r,q),a)

    def test_simple_complex(self):
        a = [[3,3+4j,5],[5,2,2+7j],[3,2,7]]
        r,q = rq(a)
        assert_array_almost_equal(dot(q, conj(transpose(q))),identity(3))
        assert_array_almost_equal(dot(r,q),a)

    def test_random_tall(self):
        m = 200
        n = 100
        for k in range(2):
            a = random([m,n])
            r,q = rq(a)
            assert_array_almost_equal(dot(q, transpose(q)),identity(n))
            assert_array_almost_equal(dot(r,q),a)

    def test_random_trap(self):
        m = 100
        n = 200
        for k in range(2):
            a = random([m,n])
            r,q = rq(a)
            assert_array_almost_equal(dot(q, transpose(q)),identity(n))
            assert_array_almost_equal(dot(r,q),a)

    def test_random_trap_economic(self):
        m = 100
        n = 200
        for k in range(2):
            a = random([m,n])
            r,q = rq(a, mode='economic')
            assert_array_almost_equal(dot(q,transpose(q)),identity(m))
            assert_array_almost_equal(dot(r,q),a)
            assert_equal(q.shape, (m, n))
            assert_equal(r.shape, (m, m))

    def test_random_complex(self):
        n = 20
        for k in range(2):
            a = random([n,n])+1j*random([n,n])
            r,q = rq(a)
            assert_array_almost_equal(dot(q, conj(transpose(q))),identity(n))
            assert_array_almost_equal(dot(r,q),a)

    def test_random_complex_economic(self):
        m = 100
        n = 200
        for k in range(2):
            a = random([m,n])+1j*random([m,n])
            r,q = rq(a, mode='economic')
            assert_array_almost_equal(dot(q,conj(transpose(q))),identity(m))
            assert_array_almost_equal(dot(r,q),a)
            assert_equal(q.shape, (m, n))
            assert_equal(r.shape, (m, m))

    def test_check_finite(self):
        a = [[8,2,3],[2,9,3],[5,3,6]]
        r,q = rq(a, check_finite=False)
        assert_array_almost_equal(dot(q, transpose(q)),identity(3))
        assert_array_almost_equal(dot(r,q),a)


transp = transpose
any = sometrue

class TestSchur(TestCase):

    def test_simple(self):
        a = [[8,12,3],[2,9,3],[10,3,6]]
        t,z = schur(a)
        assert_array_almost_equal(dot(dot(z,t),transp(conj(z))),a)
        tc,zc = schur(a,'complex')
        assert_(any(ravel(iscomplex(zc))) and any(ravel(iscomplex(tc))))
        assert_array_almost_equal(dot(dot(zc,tc),transp(conj(zc))),a)
        tc2,zc2 = rsf2csf(tc,zc)
        assert_array_almost_equal(dot(dot(zc2,tc2),transp(conj(zc2))),a)

    def test_sort(self):
        a = [[4.,3.,1.,-1.],[-4.5,-3.5,-1.,1.],[9.,6.,-4.,4.5],[6.,4.,-3.,3.5]]
        s,u,sdim = schur(a,sort='lhp')
        assert_array_almost_equal([[0.1134,0.5436,0.8316,0.],
                                   [-0.1134,-0.8245,0.5544,0.],
                                   [-0.8213,0.1308,0.0265,-0.5547],
                                   [-0.5475,0.0872,0.0177,0.8321]],
                                  u,3)
        assert_array_almost_equal([[-1.4142,0.1456,-11.5816,-7.7174],
                                   [0.,-0.5000,9.4472,-0.7184],
                                   [0.,0.,1.4142,-0.1456],
                                   [0.,0.,0.,0.5]],
                                  s,3)
        assert_equal(2,sdim)

        s,u,sdim = schur(a,sort='rhp')
        assert_array_almost_equal([[0.4862,-0.4930,0.1434,-0.7071],
                                   [-0.4862,0.4930,-0.1434,-0.7071],
                                   [0.6042,0.3944,-0.6924,0.],
                                   [0.4028,0.5986,0.6924,0.]],
                                  u,3)
        assert_array_almost_equal([[1.4142,-0.9270,4.5368,-14.4130],
                                   [0.,0.5,6.5809,-3.1870],
                                   [0.,0.,-1.4142,0.9270],
                                   [0.,0.,0.,-0.5]],
                                  s,3)
        assert_equal(2,sdim)

        s,u,sdim = schur(a,sort='iuc')
        assert_array_almost_equal([[0.5547,0.,-0.5721,-0.6042],
                                   [-0.8321,0.,-0.3814,-0.4028],
                                   [0.,0.7071,-0.5134,0.4862],
                                   [0.,0.7071,0.5134,-0.4862]],
                                  u,3)
        assert_array_almost_equal([[-0.5000,0.0000,-6.5809,-4.0974],
                                   [0.,0.5000,-3.3191,-14.4130],
                                   [0.,0.,1.4142,2.1573],
                                   [0.,0.,0.,-1.4142]],
                                  s,3)
        assert_equal(2,sdim)

        s,u,sdim = schur(a,sort='ouc')
        assert_array_almost_equal([[0.4862,-0.5134,0.7071,0.],
                                   [-0.4862,0.5134,0.7071,0.],
                                   [0.6042,0.5721,0.,-0.5547],
                                   [0.4028,0.3814,0.,0.8321]],
                                  u,3)
        assert_array_almost_equal([[1.4142,-2.1573,14.4130,4.0974],
                                   [0.,-1.4142,3.3191,6.5809],
                                   [0.,0.,-0.5000,0.],
                                   [0.,0.,0.,0.5000]],
                                  s,3)
        assert_equal(2,sdim)

        rhp_function = lambda x: x >= 0.0
        s,u,sdim = schur(a,sort=rhp_function)
        assert_array_almost_equal([[0.4862,-0.4930,0.1434,-0.7071],
                                   [-0.4862,0.4930,-0.1434,-0.7071],
                                   [0.6042,0.3944,-0.6924,0.],
                                   [0.4028,0.5986,0.6924,0.]],
                                  u,3)
        assert_array_almost_equal([[1.4142,-0.9270,4.5368,-14.4130],
                                   [0.,0.5,6.5809,-3.1870],
                                   [0.,0.,-1.4142,0.9270],
                                   [0.,0.,0.,-0.5]],
                                  s,3)
        assert_equal(2,sdim)

    def test_sort_errors(self):
        a = [[4.,3.,1.,-1.],[-4.5,-3.5,-1.,1.],[9.,6.,-4.,4.5],[6.,4.,-3.,3.5]]
        assert_raises(ValueError, schur, a, sort='unsupported')
        assert_raises(ValueError, schur, a, sort=1)

    def test_check_finite(self):
        a = [[8,12,3],[2,9,3],[10,3,6]]
        t,z = schur(a, check_finite=False)
        assert_array_almost_equal(dot(dot(z,t),transp(conj(z))),a)


class TestHessenberg(TestCase):

    def test_simple(self):
        a = [[-149, -50,-154],
             [ 537, 180, 546],
             [ -27,  -9, -25]]
        h1 = [[-149.0000,42.2037,-156.3165],
              [-537.6783,152.5511,-554.9272],
              [0,0.0728, 2.4489]]
        h,q = hessenberg(a,calc_q=1)
        assert_array_almost_equal(dot(transp(q),dot(a,q)),h)
        assert_array_almost_equal(h,h1,decimal=4)

    def test_simple_complex(self):
        a = [[-149, -50,-154],
             [ 537, 180j, 546],
             [ -27j,  -9, -25]]
        h,q = hessenberg(a,calc_q=1)
        h1 = dot(transp(conj(q)),dot(a,q))
        assert_array_almost_equal(h1,h)

    def test_simple2(self):
        a = [[1,2,3,4,5,6,7],
             [0,2,3,4,6,7,2],
             [0,2,2,3,0,3,2],
             [0,0,2,8,0,0,2],
             [0,3,1,2,0,1,2],
             [0,1,2,3,0,1,0],
             [0,0,0,0,0,1,2]]
        h,q = hessenberg(a,calc_q=1)
        assert_array_almost_equal(dot(transp(q),dot(a,q)),h)

    def test_random(self):
        n = 20
        for k in range(2):
            a = random([n,n])
            h,q = hessenberg(a,calc_q=1)
            assert_array_almost_equal(dot(transp(q),dot(a,q)),h)

    def test_random_complex(self):
        n = 20
        for k in range(2):
            a = random([n,n])+1j*random([n,n])
            h,q = hessenberg(a,calc_q=1)
            h1 = dot(transp(conj(q)),dot(a,q))
            assert_array_almost_equal(h1,h)

<<<<<<< HEAD
class TestQZ(TestCase):
    def setUp(self):
        seed(12345)

    def test_qz_single(self):
        n = 5
        A = random([n,n]).astype(float32)
        B = random([n,n]).astype(float32)
        AA,BB,Q,Z = qz(A,B)
        assert_array_almost_equal(dot(dot(Q,AA),Z.T), A)
        assert_array_almost_equal(dot(dot(Q,BB),Z.T), B)
        assert_array_almost_equal(dot(Q,Q.T), eye(n))
        assert_array_almost_equal(dot(Z,Z.T), eye(n))
        assert_(all(diag(BB) >= 0))

    def test_qz_double(self):
        n = 5
        A = random([n,n])
        B = random([n,n])
        AA,BB,Q,Z = qz(A,B)
        assert_array_almost_equal(dot(dot(Q,AA),Z.T), A)
        assert_array_almost_equal(dot(dot(Q,BB),Z.T), B)
        assert_array_almost_equal(dot(Q,Q.T), eye(n))
        assert_array_almost_equal(dot(Z,Z.T), eye(n))
        assert_(all(diag(BB) >= 0))

    def test_qz_complex(self):
        n = 5
        A = random([n,n]) + 1j*random([n,n])
        B = random([n,n]) + 1j*random([n,n])
        AA,BB,Q,Z = qz(A,B)
        assert_array_almost_equal(dot(dot(Q,AA),Z.conjugate().T), A)
        assert_array_almost_equal(dot(dot(Q,BB),Z.conjugate().T), B)
        assert_array_almost_equal(dot(Q,Q.conjugate().T), eye(n))
        assert_array_almost_equal(dot(Z,Z.conjugate().T), eye(n))
        assert_(all(diag(BB) >= 0))
        assert_(all(diag(BB).imag == 0))


    def test_qz_complex64(self):
        n = 5
        A = (random([n,n]) + 1j*random([n,n])).astype(complex64)
        B = (random([n,n]) + 1j*random([n,n])).astype(complex64)
        AA,BB,Q,Z = qz(A,B)
        assert_array_almost_equal(dot(dot(Q,AA),Z.conjugate().T), A)
        assert_array_almost_equal(dot(dot(Q,BB),Z.conjugate().T), B)
        assert_array_almost_equal(dot(Q,Q.conjugate().T), eye(n))
        assert_array_almost_equal(dot(Z,Z.conjugate().T), eye(n))
        assert_(all(diag(BB) >= 0))
        assert_(all(diag(BB).imag == 0))

    def test_qz_double_complex(self):
        n = 5
        A = random([n,n])
        B = random([n,n])
        AA,BB,Q,Z = qz(A,B, output='complex')
        aa = dot(dot(Q,AA),Z.conjugate().T)
        assert_array_almost_equal(aa.real, A)
        assert_array_almost_equal(aa.imag, 0)
        bb = dot(dot(Q,BB),Z.conjugate().T)
        assert_array_almost_equal(bb.real, B)
        assert_array_almost_equal(bb.imag, 0)
        assert_array_almost_equal(dot(Q,Q.conjugate().T), eye(n))
        assert_array_almost_equal(dot(Z,Z.conjugate().T), eye(n))
        assert_(all(diag(BB) >= 0))

    def test_qz_double_sort(self):
        #from http://www.nag.com/lapack-ex/node119.html
        #NOTE: These matrices may be ill-conditioned and lead to a
        # seg fault on certain python versions when compiled with
        # sse2 or sse3 older ATLAS/LAPACK binaries for windows
        #A =   np.array([[3.9,  12.5, -34.5,  -0.5],
        #                [ 4.3,  21.5, -47.5,   7.5],
        #                [ 4.3,  21.5, -43.5,   3.5],
        #                [ 4.4,  26.0, -46.0,   6.0 ]])

        #B = np.array([[ 1.0,   2.0,  -3.0,   1.0],
        #              [1.0,   3.0,  -5.0,   4.0],
        #              [1.0,   3.0,  -4.0,   3.0],
        #              [1.0,   3.0,  -4.0,   4.0]])
        A =   np.array([[3.9,  12.5, -34.5,  2.5],
                 [ 4.3,  21.5, -47.5,   7.5],
                 [ 4.3,  1.5, -43.5,   3.5],
                 [ 4.4,  6.0, -46.0,   6.0 ]])

        B = np.array([[ 1.0,   1.0,  -3.0,   1.0],
                      [1.0,   3.0,  -5.0,   4.4],
                      [1.0,   2.0,  -4.0,   1.0],
                      [1.2,   3.0,  -4.0,   4.0]])

        sort = lambda ar,ai,beta : ai == 0

        assert_raises(ValueError, qz, A, B, sort=sort)
        if False:
            AA,BB,Q,Z,sdim = qz(A,B,sort=sort)
            #assert_(sdim == 2)
            assert_(sdim == 4)
            assert_array_almost_equal(dot(dot(Q,AA),Z.T), A)
            assert_array_almost_equal(dot(dot(Q,BB),Z.T), B)

            # test absolute values bc the sign is ambiguous and might be platform
            # dependent
            assert_array_almost_equal(np.abs(AA), np.abs(np.array(
                            [[ 35.7864, -80.9061, -12.0629,  -9.498 ],
                             [  0.    ,   2.7638,  -2.3505,   7.3256],
                             [  0.    ,   0.    ,   0.6258,  -0.0398],
                             [  0.    ,   0.    ,   0.    , -12.8217]])), 4)
            assert_array_almost_equal(np.abs(BB), np.abs(np.array(
                            [[ 4.5324, -8.7878,  3.2357, -3.5526],
                             [ 0.    ,  1.4314, -2.1894,  0.9709],
                             [ 0.    ,  0.    ,  1.3126, -0.3468],
                             [ 0.    ,  0.    ,  0.    ,  0.559 ]])), 4)
            assert_array_almost_equal(np.abs(Q), np.abs(np.array(
                            [[-0.4193, -0.605 , -0.1894, -0.6498],
                             [-0.5495,  0.6987,  0.2654, -0.3734],
                             [-0.4973, -0.3682,  0.6194,  0.4832],
                             [-0.5243,  0.1008, -0.7142,  0.4526]])), 4)
            assert_array_almost_equal(np.abs(Z), np.abs(np.array(
                            [[-0.9471, -0.2971, -0.1217,  0.0055],
                             [-0.0367,  0.1209,  0.0358,  0.9913],
                             [ 0.3171, -0.9041, -0.2547,  0.1312],
                             [ 0.0346,  0.2824, -0.9587,  0.0014]])), 4)

        # test absolute values bc the sign is ambiguous and might be platform
        # dependent
        #assert_array_almost_equal(abs(AA), abs(np.array([
        #                [3.8009, -69.4505, 50.3135, -43.2884],
        #                [0.0000, 9.2033, -0.2001, 5.9881],
        #                [0.0000, 0.0000, 1.4279, 4.4453],
        #                [0.0000, 0.0000, 0.9019, -1.1962]])), 4)
        #assert_array_almost_equal(abs(BB), abs(np.array([
        #                [1.9005, -10.2285, 0.8658, -5.2134],
        #                [0.0000,   2.3008, 0.7915,  0.4262],
        #                [0.0000,   0.0000, 0.8101,  0.0000],
        #                [0.0000,   0.0000, 0.0000, -0.2823]])), 4)
        #assert_array_almost_equal(abs(Q), abs(np.array([
        #                [0.4642,  0.7886,  0.2915, -0.2786],
        #                [0.5002, -0.5986,  0.5638, -0.2713],
        #                [0.5002,  0.0154, -0.0107,  0.8657],
        #                [0.5331, -0.1395, -0.7727, -0.3151]])), 4)
        #assert_array_almost_equal(dot(Q,Q.T), eye(4))
        #assert_array_almost_equal(abs(Z), abs(np.array([
        #                [0.9961, -0.0014,  0.0887, -0.0026],
        #                [0.0057, -0.0404, -0.0938, -0.9948],
        #                [0.0626,  0.7194, -0.6908,  0.0363],
        #                [0.0626, -0.6934, -0.7114,  0.0956]])), 4)
        #assert_array_almost_equal(dot(Z,Z.T), eye(4))

    #def test_qz_complex_sort(self):
    #    cA = np.array([
    #   [-21.10+22.50*1j, 53.50+-50.50*1j, -34.50+127.50*1j, 7.50+  0.50*1j],
    #   [-0.46+ -7.78*1j, -3.50+-37.50*1j, -15.50+ 58.50*1j,-10.50+ -1.50*1j],
    #   [ 4.30+ -5.50*1j, 39.70+-17.10*1j, -68.50+ 12.50*1j, -7.50+ -3.50*1j],
    #   [ 5.50+  4.40*1j, 14.40+ 43.30*1j, -32.50+-46.00*1j,-19.00+-32.50*1j]])

    #    cB =  np.array([
    #   [1.00+ -5.00*1j, 1.60+  1.20*1j,-3.00+  0.00*1j, 0.00+ -1.00*1j],
    #   [0.80+ -0.60*1j, 3.00+ -5.00*1j,-4.00+  3.00*1j,-2.40+ -3.20*1j],
    #   [1.00+  0.00*1j, 2.40+  1.80*1j,-4.00+ -5.00*1j, 0.00+ -3.00*1j],
    #   [0.00+  1.00*1j,-1.80+  2.40*1j, 0.00+ -4.00*1j, 4.00+ -5.00*1j]])

    #    AAS,BBS,QS,ZS,sdim = qz(cA,cB,sort='lhp')

    #    eigenvalues = diag(AAS)/diag(BBS)
    #    assert_(all(np.real(eigenvalues[:sdim] < 0)))
    #    assert_(all(np.real(eigenvalues[sdim:] > 0)))
=======
    def test_check_finite(self):
        a = [[-149, -50,-154],
             [ 537, 180, 546],
             [ -27,  -9, -25]]
        h1 = [[-149.0000,42.2037,-156.3165],
              [-537.6783,152.5511,-554.9272],
              [0,0.0728, 2.4489]]
        h,q = hessenberg(a,calc_q=1, check_finite=False)
        assert_array_almost_equal(dot(transp(q),dot(a,q)),h)
        assert_array_almost_equal(h,h1,decimal=4)

>>>>>>> 941b4686


class TestDatacopied(TestCase):

    def test_datacopied(self):
        from scipy.linalg.decomp import _datacopied

        M = matrix([[0,1],[2,3]])
        A = asarray(M)
        L = M.tolist()
        M2 = M.copy()

        class Fake1:
            def __array__(self):
                return A

        class Fake2:
            __array_interface__ = A.__array_interface__

        F1 = Fake1()
        F2 = Fake2()

        AF1 = asarray(F1)
        AF2 = asarray(F2)

        for item, status in [(M, False), (A, False), (L, True),
                             (M2, False), (F1, False), (F2, False)]:
            arr = asarray(item)
            assert_equal(_datacopied(arr, item), status,
                         err_msg=repr(item))


def test_aligned_mem_float():
    """Check linalg works with non-aligned memory"""
    # Allocate 402 bytes of memory (allocated on boundary)
    a = arange(402, dtype=np.uint8)

    # Create an array with boundary offset 4
    z = np.frombuffer(a.data, offset=2, count=100, dtype=float32)
    z.shape = 10, 10

    eig(z, overwrite_a=True)
    eig(z.T, overwrite_a=True)


def test_aligned_mem():
    """Check linalg works with non-aligned memory"""
    # Allocate 804 bytes of memory (allocated on boundary)
    a = arange(804, dtype=np.uint8)

    # Create an array with boundary offset 4
    z = np.frombuffer(a.data, offset=4, count=100, dtype=float)
    z.shape = 10, 10

    eig(z, overwrite_a=True)
    eig(z.T, overwrite_a=True)

def test_aligned_mem_complex():
    """Check that complex objects don't need to be completely aligned"""
    # Allocate 1608 bytes of memory (allocated on boundary)
    a = zeros(1608, dtype=np.uint8)

    # Create an array with boundary offset 8
    z = np.frombuffer(a.data, offset=8, count=100, dtype=complex)
    z.shape = 10, 10

    eig(z, overwrite_a=True)
    # This does not need special handling
    eig(z.T, overwrite_a=True)

def check_lapack_misaligned(func, args, kwargs):
    args = list(args)
    for i in range(len(args)):
        a = args[:]
        if isinstance(a[i],np.ndarray):
            # Try misaligning a[i]
            aa = np.zeros(a[i].size*a[i].dtype.itemsize+8, dtype=np.uint8)
            aa = np.frombuffer(aa.data, offset=4, count=a[i].size, dtype=a[i].dtype)
            aa.shape = a[i].shape
            aa[...] = a[i]
            a[i] = aa
            func(*a,**kwargs)
            if len(a[i].shape)>1:
                a[i] = a[i].T
                func(*a,**kwargs)


@dec.knownfailureif(True, "Ticket #1152, triggers a segfault in rare cases.")
def test_lapack_misaligned():
    M = np.eye(10,dtype=float)
    R = np.arange(100)
    R.shape = 10,10
    S = np.arange(20000,dtype=np.uint8)
    S = np.frombuffer(S.data, offset=4, count=100, dtype=np.float)
    S.shape = 10, 10
    b = np.ones(10)
    v = np.ones(3,dtype=float)
    LU, piv = lu_factor(S)
    for (func, args, kwargs) in [
            (eig,(S,),dict(overwrite_a=True)), # crash
            (eigvals,(S,),dict(overwrite_a=True)), # no crash
            (lu,(S,),dict(overwrite_a=True)), # no crash
            (lu_factor,(S,),dict(overwrite_a=True)), # no crash
            (lu_solve,((LU,piv),b),dict(overwrite_b=True)),
            (solve,(S,b),dict(overwrite_a=True,overwrite_b=True)),
            (svd,(M,),dict(overwrite_a=True)), # no crash
            (svd,(R,),dict(overwrite_a=True)), # no crash
            (svd,(S,),dict(overwrite_a=True)), # crash
            (svdvals,(S,),dict()), # no crash
            (svdvals,(S,),dict(overwrite_a=True)), #crash
            (cholesky,(M,),dict(overwrite_a=True)), # no crash
            (qr,(S,),dict(overwrite_a=True)), # crash
            (rq,(S,),dict(overwrite_a=True)), # crash
            (hessenberg,(S,),dict(overwrite_a=True)), # crash
            (schur,(S,),dict(overwrite_a=True)), # crash
            ]:
        yield check_lapack_misaligned, func, args, kwargs
# not properly tested
# cholesky, rsf2csf, lu_solve, solve, eig_banded, eigvals_banded, eigh, diagsvd


class TestOverwrite(object):
    def test_eig(self):
        assert_no_overwrite(eig, [(3,3)])
        assert_no_overwrite(eig, [(3,3), (3,3)])
    def test_eigh(self):
        assert_no_overwrite(eigh, [(3,3)])
        assert_no_overwrite(eigh, [(3,3), (3,3)])
    def test_eig_banded(self):
        assert_no_overwrite(eig_banded, [(3,2)])
    def test_eigvals(self):
        assert_no_overwrite(eigvals, [(3,3)])
    def test_eigvalsh(self):
        assert_no_overwrite(eigvalsh, [(3,3)])
    def test_eigvals_banded(self):
        assert_no_overwrite(eigvals_banded, [(3,2)])
    def test_hessenberg(self):
        assert_no_overwrite(hessenberg, [(3,3)])
    def test_lu_factor(self):
        assert_no_overwrite(lu_factor, [(3,3)])
    def test_lu_solve(self):
        x = np.array([[1,2,3], [4,5,6], [7,8,8]])
        xlu = lu_factor(x)
        assert_no_overwrite(lambda b: lu_solve(xlu, b), [(3,)])
    def test_lu(self):
        assert_no_overwrite(lu, [(3,3)])
    def test_qr(self):
        assert_no_overwrite(qr, [(3,3)])
    def test_rq(self):
        assert_no_overwrite(rq, [(3,3)])
    def test_schur(self):
        assert_no_overwrite(schur, [(3,3)])
    def test_schur_complex(self):
        assert_no_overwrite(lambda a: schur(a, 'complex'), [(3,3)],
                            dtypes=[np.float32, np.float64])
    def test_svd(self):
        assert_no_overwrite(svd, [(3,3)])
    def test_svdvals(self):
        assert_no_overwrite(svdvals, [(3,3)])

if __name__ == "__main__":
    run_module_suite()<|MERGE_RESOLUTION|>--- conflicted
+++ resolved
@@ -853,7 +853,6 @@
                     for i in range(len(s)): sigma[i,i] = s[i]
                     assert_array_almost_equal(dot(dot(u,sigma),vh),a)
 
-<<<<<<< HEAD
     def test_crash_1580(self):
         sizes = [(13, 23), (30, 50), (60, 100)]
         np.random.seed(1234)
@@ -862,7 +861,7 @@
                 a = np.random.rand(*sz).astype(dt)
                 # should not crash
                 svd(a)
-=======
+
     def test_check_finite(self):
         a = [[1,2,3],[1,20,3],[2,5,6]]
         u,s,vh = svd(a, check_finite=False)
@@ -871,7 +870,7 @@
         sigma = zeros((u.shape[0],vh.shape[0]),s.dtype.char)
         for i in range(len(s)): sigma[i,i] = s[i]
         assert_array_almost_equal(dot(dot(u,sigma),vh),a)
->>>>>>> 941b4686
+
 
 class TestSVDVals(TestCase):
 
@@ -1703,7 +1702,18 @@
             h1 = dot(transp(conj(q)),dot(a,q))
             assert_array_almost_equal(h1,h)
 
-<<<<<<< HEAD
+    def test_check_finite(self):
+        a = [[-149, -50,-154],
+             [ 537, 180, 546],
+             [ -27,  -9, -25]]
+        h1 = [[-149.0000,42.2037,-156.3165],
+              [-537.6783,152.5511,-554.9272],
+              [0,0.0728, 2.4489]]
+        h,q = hessenberg(a,calc_q=1, check_finite=False)
+        assert_array_almost_equal(dot(transp(q),dot(a,q)),h)
+        assert_array_almost_equal(h,h1,decimal=4)
+
+
 class TestQZ(TestCase):
     def setUp(self):
         seed(12345)
@@ -1870,19 +1880,17 @@
     #    eigenvalues = diag(AAS)/diag(BBS)
     #    assert_(all(np.real(eigenvalues[:sdim] < 0)))
     #    assert_(all(np.real(eigenvalues[sdim:] > 0)))
-=======
+
     def test_check_finite(self):
-        a = [[-149, -50,-154],
-             [ 537, 180, 546],
-             [ -27,  -9, -25]]
-        h1 = [[-149.0000,42.2037,-156.3165],
-              [-537.6783,152.5511,-554.9272],
-              [0,0.0728, 2.4489]]
-        h,q = hessenberg(a,calc_q=1, check_finite=False)
-        assert_array_almost_equal(dot(transp(q),dot(a,q)),h)
-        assert_array_almost_equal(h,h1,decimal=4)
-
->>>>>>> 941b4686
+        n = 5
+        A = random([n,n])
+        B = random([n,n])
+        AA,BB,Q,Z = qz(A,B,check_finite=False)
+        assert_array_almost_equal(dot(dot(Q,AA),Z.T), A)
+        assert_array_almost_equal(dot(dot(Q,BB),Z.T), B)
+        assert_array_almost_equal(dot(Q,Q.T), eye(n))
+        assert_array_almost_equal(dot(Z,Z.T), eye(n))
+        assert_(all(diag(BB) >= 0))
 
 
 class TestDatacopied(TestCase):
